// Copyright 2023 The Simila Authors
//
// Licensed under the Apache License, Version 2.0 (the "License");
// you may not use this file except in compliance with the License.
// You may obtain a copy of the License at
//
//	http://www.apache.org/licenses/LICENSE-2.0
//
// Unless required by applicable law or agreed to in writing, software
// distributed under the License is distributed on an "AS IS" BASIS,
// WITHOUT WARRANTIES OR CONDITIONS OF ANY KIND, either express or implied.
// See the License for the specific language governing permissions and
// limitations under the License.

package api

import (
	"bytes"
	"context"
	"fmt"
	"github.com/acquirecloud/golibs/errors"
	"github.com/acquirecloud/golibs/logging"
	"github.com/simila-io/simila/api/gen/format/v1"
	"github.com/simila-io/simila/api/gen/index/v1"
	"github.com/simila-io/simila/pkg/indexer/persistence"
	"github.com/simila-io/simila/pkg/parser"
	"google.golang.org/protobuf/types/known/emptypb"
	"google.golang.org/protobuf/types/known/timestamppb"
	"io"
)

// Service implements the gRPC API endpoints
type (
	Service struct {
		PProvider parser.Provider `inject:""`
		Db        persistence.Db  `inject:""`

		idxService idxService
		fmtService fmtService
		logger     logging.Logger
	}

	idxService struct {
		index.UnsafeServiceServer
		s *Service
	}

	fmtService struct {
		format.UnimplementedServiceServer
		s *Service
	}
)

var _ index.ServiceServer = idxService{}
var _ format.ServiceServer = fmtService{}

func NewService() *Service {
	s := &Service{logger: logging.NewLogger("api.Service")}
	s.idxService = idxService{s: s}
	s.fmtService = fmtService{s: s}
	return s
}

// IndexServiceServer returns index.ServiceServer
func (s *Service) IndexServiceServer() index.ServiceServer {
	return s.idxService
}

func (s *Service) FormatServiceServer() format.ServiceServer {
	return s.fmtService
}

// createIndex allows to create a new index. The body represents a file stream, if presents. body may be nil, then
// the body may be taken from the request.
func (s *Service) createIndex(ctx context.Context, request *index.CreateIndexRequest, body io.Reader) (*index.Index, error) {
	s.logger.Infof("createIndex(): request=%s, body?=%t", request, body != nil)
	var p parser.Parser
	if body == nil && len(request.Document) > 0 {
		body = bytes.NewReader(request.Document)
		s.logger.Infof("createIndex(): will use Document for reading records")
	}
	if body != nil {
		p = s.PProvider.Parser(request.Format)
		if p == nil {
			return &index.Index{}, errors.GRPCWrap(fmt.Errorf("the format %s is not supported: %w", request.Format, errors.ErrInvalid))
		}
	}

	mtx := s.Db.NewModelTx(ctx)
	defer mtx.Commit()

	idx, err := mtx.CreateIndex(persistence.Index{ID: request.Id, Format: request.Format, Tags: request.Tags})
	if err != nil {
		mtx.Rollback()
		return nil, errors.GRPCWrap(fmt.Errorf("could not create new index with ID=%s: %w", request.Id, err))
	}

	if p != nil {
		count, err := p.ScanRecords(ctx, mtx, request.Id, body)
		if err != nil {
			mtx.Rollback()
			return nil, errors.GRPCWrap(fmt.Errorf("could not read records for %s format: %w", request.Format, err))
		}
		s.logger.Infof("createIndex(): read %d records by parser %s for the new index %s", count, p, request.Id)
	}

	return IndexDb2Proc(idx), nil
}

func (s *Service) deleteIndex(ctx context.Context, id *index.Id) (*emptypb.Empty, error) {
	s.logger.Infof("deleteIndex(): id=%s", id.GetId())
	return &emptypb.Empty{}, errors.ErrNotExist
}

func (s *Service) getIndex(ctx context.Context, id *index.Id) (*index.Index, error) {
	s.logger.Debugf("getIndex(): id=%s", id.GetId())
	return &index.Index{}, errors.ErrNotExist
}

func (s *Service) putIndex(ctx context.Context, idx *index.Index) (*index.Index, error) {
	s.logger.Infof("putIndex(): id=%s", idx.Id)
	return &index.Index{}, errors.ErrNotExist
}

func (s *Service) listIndexes(ctx context.Context, request *index.ListRequest) (*index.Indexes, error) {
	s.logger.Debugf("listIndexes(): %s", request)
	return &index.Indexes{}, errors.ErrNotExist
}

func (s *Service) patchIndexRecords(ctx context.Context, request *index.PatchRecordsRequest) (*index.PatchRecordsResult, error) {
	s.logger.Debugf("listIndexes(): %s", request)
	return &index.PatchRecordsResult{}, errors.ErrNotExist
}

func (s *Service) listIndexRecords(ctx context.Context, request *index.ListRecordsRequest) (*index.ListRecordsResult, error) {
	s.logger.Debugf("listIndexRecords(): %s", request)
	return &index.ListRecordsResult{}, errors.ErrNotExist
}

func (s *Service) searchRecords(ctx context.Context, request *index.SearchRecordsRequest) (*index.SearchRecordsResult, error) {
	s.logger.Debugf("searchRecords(): %s", request)
	return &index.SearchRecordsResult{}, errors.ErrNotExist
}

func (s *Service) createFormat(ctx context.Context, req *format.Format) (*format.Format, error) {
	s.logger.Infof("createFormat(): request=%s", req)
	if req == nil {
		return &format.Format{}, errors.ErrInvalid
	}
	mtx := s.Db.NewModelTx(ctx)
	if _, err := mtx.CreateFormat(persistence.Format{Name: req.Name}); err != nil {
		return &format.Format{}, err
	}
	return &format.Format{Name: req.Name}, nil
}

func (s *Service) getFormat(ctx context.Context, id *format.Id) (*format.Format, error) {
	s.logger.Debugf("getFormat(): id=%s", id)
	if id == nil {
		return &format.Format{}, errors.ErrInvalid
	}
	mtx := s.Db.NewModelTx(ctx)
	frmt, err := mtx.GetFormat((*id).Id)
	if err != nil {
		return &format.Format{}, err
	}
	return &format.Format{Name: frmt.Name}, nil
}

func (s *Service) deleteFormat(ctx context.Context, id *format.Id) (*emptypb.Empty, error) {
	s.logger.Infof("deleteFormat(): id=%s", id)
	if id == nil {
		return &emptypb.Empty{}, errors.ErrInvalid
	}
	mtx := s.Db.NewModelTx(ctx)
	if err := mtx.DeleteFormat((*id).Id); err != nil {
		return &emptypb.Empty{}, err
	}
	return &emptypb.Empty{}, nil
}

func (s *Service) listFormat(ctx context.Context, empty *emptypb.Empty) (*format.Formats, error) {
	s.logger.Debugf("listFormat()")
	mtx := s.Db.NewModelTx(ctx)
	mFrmts, err := mtx.ListFormats()
	if err != nil {
		return &format.Formats{}, err
	}
	aFrmts := make([]*format.Format, len(mFrmts))
	for i := 0; i < len(mFrmts); i++ {
		aFrmts[i] = &format.Format{Name: mFrmts[i].Name}
	}
	return &format.Formats{Formats: aFrmts}, nil
}

// -------------------------- index.Service ---------------------------
func (ids idxService) Create(ctx context.Context, request *index.CreateIndexRequest) (*index.Index, error) {
	return ids.s.createIndex(ctx, request, nil)
}

func (ids idxService) Delete(ctx context.Context, id *index.Id) (*emptypb.Empty, error) {
	return ids.s.deleteIndex(ctx, id)
}

func (ids idxService) Get(ctx context.Context, id *index.Id) (*index.Index, error) {
	return ids.s.getIndex(ctx, id)
}

func (ids idxService) Put(ctx context.Context, idx *index.Index) (*index.Index, error) {
	return ids.s.putIndex(ctx, idx)
}

func (ids idxService) List(ctx context.Context, request *index.ListRequest) (*index.Indexes, error) {
	return ids.s.listIndexes(ctx, request)
}

func (ids idxService) PatchRecords(ctx context.Context, request *index.PatchRecordsRequest) (*index.PatchRecordsResult, error) {
	return ids.s.patchIndexRecords(ctx, request)
}

func (ids idxService) ListRecords(ctx context.Context, request *index.ListRecordsRequest) (*index.ListRecordsResult, error) {
	return ids.s.listIndexRecords(ctx, request)
}

func (ids idxService) SearchRecords(ctx context.Context, request *index.SearchRecordsRequest) (*index.SearchRecordsResult, error) {
	return ids.s.searchRecords(ctx, request)
}

// ----------------------------- format.Service ---------------------------------
func (fs fmtService) Create(ctx context.Context, f *format.Format) (*format.Format, error) {
	return fs.s.createFormat(ctx, f)
}

func (fs fmtService) Get(ctx context.Context, id *format.Id) (*format.Format, error) {
	return fs.s.getFormat(ctx, id)
}

func (fs fmtService) Delete(ctx context.Context, id *format.Id) (*emptypb.Empty, error) {
	return fs.s.deleteFormat(ctx, id)
}

<<<<<<< HEAD
func (f fmtService) List(ctx context.Context, empty *emptypb.Empty) (*format.Formats, error) {
	return f.s.listFormat(ctx, empty)
}

func IndexDb2Proc(idx persistence.Index) *index.Index {
	return &index.Index{
		Id:        idx.ID,
		Format:    idx.Format,
		Tags:      idx.Tags,
		CreatedAt: timestamppb.New(idx.CreatedAt),
	}
=======
func (fs fmtService) List(ctx context.Context, empty *emptypb.Empty) (*format.Formats, error) {
	return fs.s.listFormat(ctx, empty)
>>>>>>> 247dfd3b
}<|MERGE_RESOLUTION|>--- conflicted
+++ resolved
@@ -239,9 +239,8 @@
 	return fs.s.deleteFormat(ctx, id)
 }
 
-<<<<<<< HEAD
-func (f fmtService) List(ctx context.Context, empty *emptypb.Empty) (*format.Formats, error) {
-	return f.s.listFormat(ctx, empty)
+func (fs fmtService) List(ctx context.Context, empty *emptypb.Empty) (*format.Formats, error) {
+	return fs.s.listFormat(ctx, empty)
 }
 
 func IndexDb2Proc(idx persistence.Index) *index.Index {
@@ -251,8 +250,4 @@
 		Tags:      idx.Tags,
 		CreatedAt: timestamppb.New(idx.CreatedAt),
 	}
-=======
-func (fs fmtService) List(ctx context.Context, empty *emptypb.Empty) (*format.Formats, error) {
-	return fs.s.listFormat(ctx, empty)
->>>>>>> 247dfd3b
 }