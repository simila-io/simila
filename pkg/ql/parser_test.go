--- conflicted
+++ resolved
@@ -224,14 +224,9 @@
 	e, err = parser.ParseString("", "node = \"234\"")
 	assert.Nil(t, err)
 	assert.Nil(t, tr.Expression2Sql(&sb, e))
-
 	sb.Reset()
 	e, err = parser.ParseString("", "tag('abc') = tag(\"def\") and (prefix(path, \"/aaa/\") or format = 1234.3) or format like \"aaa%\" or node = '123'")
 	assert.Nil(t, err)
 	assert.Nil(t, tr.Expression2Sql(&sb, e))
-<<<<<<< HEAD
 	assert.Equal(t, "n.tags ->> 'abc' = n.tags ->> 'def' AND ( position('/aaa/' in n.path) = 1 OR ir.format = 1234.300049) OR ir.format LIKE 'aaa%' OR concat(n.path, n.name) = '123'", sb.String())
-=======
-	assert.Equal(t, "n.tags ->> 'abc' = n.tags ->> 'def' AND ( position('/aaa/' in concat(n.path, n.name)) = 1 OR ir.format = 1234.300049) OR ir.format LIKE 'aaa%'", sb.String())
->>>>>>> cf5ea8f1
 }